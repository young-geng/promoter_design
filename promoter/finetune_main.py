from functools import partial
import numpy as np
import scipy.stats as stats
from sklearn.metrics import r2_score
import mlxu
from tqdm import tqdm, trange
from pprint import pprint, pformat
import matplotlib.pyplot as plt
import wandb

import jax
import jax.numpy as jnp
import flax
from flax.jax_utils import replicate, unreplicate
from flax.training.train_state import TrainState
import optax
import einops
import mlxu.jax_utils as jax_utils

import pdb

from .data import FinetuneDataset
from .model import FinetuneNetwork
from .seq_opt import SequenceOptimizer, ExpressionObjective
from .utils import (
    average_metrics, global_norm, get_weight_decay_mask, compute_corr_metrics
)


FLAGS, FLAGS_DEF = mlxu.define_flags_with_default(
    seed=42,
    total_steps=100000,
    log_freq=20,
<<<<<<< HEAD
    eval_freq=1000,
    val_steps=0,
    test_steps=0,
=======
    eval_freq=125,
>>>>>>> dfd33053
    save_model=False,
    generate_sequences=True,
    remat=True,
    accumulate_gradient_steps=1,
<<<<<<< HEAD
    lr=1e-4,
    lr_warmup_steps=1000,
    weight_decay=1e-3,
    use_coms_loss=False,
    coms_loss_weight=0.0,
    clip_coms_loss=True,
    clip_gradient=10.0,
    load_pretrained='',
    expression_objective=ExpressionObjective.get_default_config(),
    sequence_optimizer=SequenceOptimizer.get_default_config(),
    finetune_network=FinetuneNetwork.get_default_config(),
    train_data=FinetuneDataset.get_default_config(),
    val_data=FinetuneDataset.get_default_config(),
    test_data=FinetuneDataset.get_default_config(),
    generation_data=FinetuneDataset.get_default_config(),
    logger=mlxu.WandBLogger.get_default_config(),
=======
    lr=1e-5,
    lr_warmup_steps=100,
    weight_decay=1e-4,
    k562_loss_weight=1.0,
    hepg2_loss_weight=1.0,
    mpra_loss_weight=1.0,
    clip_gradient=10.0,
    load_pretrained='',
    finetune_network=FinetuneNetwork.get_default_config({"use_position_embedding": False}),
    train_data=FinetuneDataset.get_default_config({"split": "train", "path": "./data/finetune_data.pkl", "batch_size": 96}),
    val_data=FinetuneDataset.get_default_config({"split": "val", "path": "./data/finetune_data.pkl", "sequential_sample": True, "batch_size": 96}),
    test_data=FinetuneDataset.get_default_config({"split": "test", "path": "./data/finetune_data.pkl", "sequential_sample": True, "batch_size": 96}),
    logger=mlxu.WandBLogger.get_default_config({"output_dir": "./logs", "project": "promoter_design_jax", "wandb_dir": "./wandb", "online": True}),
>>>>>>> dfd33053
)


def plot_diffs(results):
    def plot_diff(target, base):
        plt.scatter(
            results[f'{target}_output'],
            results[f'{base}_output'],
            label='dataset values',
            color='blue', alpha=0.2, s=2
        )
        plt.scatter(
            results[f'ds_{target}_pred'],
            results[f'ds_{base}_pred'],
            label='dataset predicted values',
            color='green', alpha=0.2, s=2
        )
        plt.scatter(
            results[f'{target}_opt_seq_{target}_pred'],
            results[f'{target}_opt_seq_{base}_pred'],
            label='optimized predicted values',
            color='orange', alpha=0.2, s=2
        )
        plt.xlim(-1, 5)
        plt.ylim(-1, 5)
        plt.title(f'Optimization target: {target}')
        plt.xlabel(target)
        plt.ylabel(base)
        plt.plot(np.linspace(-1, 5, 10), np.linspace(-1, 5, 10), color='red')

    figure = plt.figure(figsize=(9, 15))

    plt.subplot(3, 2, 1)
    plot_diff('thp1', 'jurkat')
    plt.subplot(3, 2, 2)
    plot_diff('thp1', 'k562')

    plt.subplot(3, 2, 3)
    plot_diff('jurkat', 'thp1')
    plt.subplot(3, 2, 4)
    plot_diff('jurkat', 'k562')

    plt.subplot(3, 2, 5)
    plot_diff('k562', 'thp1')
    plt.subplot(3, 2, 6)
    plot_diff('k562', 'jurkat')

    plt.legend(loc='lower center', bbox_to_anchor=(-0.1, -0.35), markerscale=4)
    return figure


def main(argv):
    logger = mlxu.WandBLogger(
        config=FLAGS.logger,
        variant=mlxu.get_user_flags(FLAGS, FLAGS_DEF),
    )
    jax_utils.set_random_seed(FLAGS.seed)
    jax_device_count = jax.device_count()

    train_dataset = FinetuneDataset(FLAGS.train_data)
<<<<<<< HEAD

    if FLAGS.val_steps > 0:
        val_dataset = FinetuneDataset(FLAGS.val_data)

    if FLAGS.test_steps > 0:
        test_dataset = FinetuneDataset(FLAGS.test_data)
=======
    val_dataset = FinetuneDataset(FLAGS.val_data)
    test_dataset = FinetuneDataset(FLAGS.test_data)
>>>>>>> dfd33053

    model = FinetuneNetwork(FLAGS.finetune_network)
    params = model.init(
        inputs=jnp.zeros((1, 1000, 4)),
        deterministic=False,
        rngs=jax_utils.next_rng(model.rng_keys()),
    )

    if FLAGS.load_pretrained != '':
        params = flax.core.unfreeze(params)
        params['params']['backbone'] = jax.device_put(
            mlxu.load_pickle(FLAGS.load_pretrained)['params']['backbone']
        )
        params = flax.core.freeze(params)

    learning_rate_schedule = optax.warmup_cosine_decay_schedule(
        init_value=0.0,
        peak_value=FLAGS.lr,
        warmup_steps=FLAGS.lr_warmup_steps,
        decay_steps=FLAGS.total_steps,
        end_value=0.0,
    )

    optimizer = optax.chain(
        optax.clip_by_global_norm(FLAGS.clip_gradient),
        optax.adamw(
            learning_rate=learning_rate_schedule,
            weight_decay=FLAGS.weight_decay,
            mask=get_weight_decay_mask(['bias']),
        )
    )
    if FLAGS.accumulate_gradient_steps > 1:
        optimizer = optax.MultiSteps(optimizer, FLAGS.accumulate_gradient_steps)

    train_state = TrainState.create(
        params=params,
        tx=optimizer,
        apply_fn=None
    )
    del params

    sequence_optimizer = SequenceOptimizer(FLAGS.sequence_optimizer)
    expression_objective = ExpressionObjective(FLAGS.expression_objective)

    def compute_loss(batch, thp1_output, jurkat_output, k562_output):
        thp1_loss = jnp.mean(jnp.square(thp1_output - batch['thp1_output']))
        jurkat_loss = jnp.mean(jnp.square(jurkat_output - batch['jurkat_output']))
        k562_loss = jnp.mean(jnp.square(k562_output - batch['k562_output']))

        thp1_corr, thp1_rank_corr, thp1_r2 = compute_corr_metrics(
            jax.lax.all_gather(thp1_output, axis_name='dp').reshape(-1),
            jax.lax.all_gather(batch['thp1_output'], axis_name='dp').reshape(-1),
        )
        jurkat_corr, jurkat_rank_corr, jurkat_r2 = compute_corr_metrics(
            jax.lax.all_gather(jurkat_output, axis_name='dp').reshape(-1),
            jax.lax.all_gather(batch['jurkat_output'], axis_name='dp').reshape(-1),
        )
        k562_corr, k562_rank_corr, k562_r2 = compute_corr_metrics(
            jax.lax.all_gather(k562_output, axis_name='dp').reshape(-1),
            jax.lax.all_gather(batch['k562_output'], axis_name='dp').reshape(-1),
        )

        supervised_loss = thp1_loss + jurkat_loss + k562_loss

        aux_values = dict(
            thp1_loss=thp1_loss,
            jurkat_loss=jurkat_loss,
            k562_loss=k562_loss,
            thp1_corr=thp1_corr,
            thp1_rank_corr=thp1_rank_corr,
            thp1_r2=thp1_r2,
            jurkat_corr=jurkat_corr,
            jurkat_rank_corr=jurkat_rank_corr,
            jurkat_r2=jurkat_r2,
            k562_corr=k562_corr,
            k562_rank_corr=k562_rank_corr,
            k562_r2=k562_r2,
            supervised_loss=supervised_loss,
        )

        return supervised_loss, aux_values

    def compute_coms_loss(params, rng, batch):
        rng_generator = jax_utils.JaxRNG(rng)
        starting_seq = jax.nn.one_hot(batch['sequences'], 5, dtype=jnp.float32)[:, :, :4]

        def objectve_funtion(seq, rng, params, target='all'):
            rng_generator = jax_utils.JaxRNG(rng)
            thp1_pred, jurkat_pred, k562_pred = model.apply(
                params,
                inputs=seq,
                deterministic=False,
                rngs=rng_generator(model.rng_keys()),
            )
            thp1_diff, jurkat_diff, k562_diff = expression_objective(
                thp1_pred, jurkat_pred, k562_pred
            )

            if target == 'thp1':
                return thp1_diff
            elif target == 'jurkat':
                return jurkat_diff
            elif target == 'k562':
                return k562_diff
            elif target == 'all':
                return dict(
                    thp1_pred=thp1_pred,
                    jurkat_pred=jurkat_pred,
                    k562_pred=k562_pred,
                    thp1_diff=thp1_diff,
                    jurkat_diff=jurkat_diff,
                    k562_diff=k562_diff,
                )
            else:
                raise ValueError(f'Unknown target {target}')

        def count_mutations(start, end):
            return jnp.sum(
                jnp.argmax(start, axis=-1) != jnp.argmax(end, axis=-1),
                axis=-1,
            ).astype(jnp.float32)

        starting_seq_metrics = objectve_funtion(
            starting_seq, rng_generator(),
            params=params, target='all'
        )
        ds_thp1_pred, ds_jurkat_pred, ds_k562_pred = (
            starting_seq_metrics['thp1_pred'],
            starting_seq_metrics['jurkat_pred'],
            starting_seq_metrics['k562_pred'],
        )
        ds_thp1_diff, ds_jurkat_diff, ds_k562_diff = (
            starting_seq_metrics['thp1_diff'],
            starting_seq_metrics['jurkat_diff'],
            starting_seq_metrics['k562_diff'],
        )

        thp1_optimized_seq = sequence_optimizer(
            objectve_funtion,
            starting_seq,
            rng_generator(),
            params=params,
            target='thp1',
        )
        thp1_n_mutations = count_mutations(starting_seq, thp1_optimized_seq).mean()
        opt_thp1_metrics = objectve_funtion(
            thp1_optimized_seq, rng_generator(),
            params=params, target='all'
        )
        opt_thp1_pred, opt_thp1_diff = (
            opt_thp1_metrics['thp1_pred'],
            opt_thp1_metrics['thp1_diff'],
        )
        opt_thp1_metrics = {
            f'thp1_opt_seq_{key}': val for key, val in opt_thp1_metrics.items()
        }

        jurkat_optimized_seq = sequence_optimizer(
            objectve_funtion,
            starting_seq,
            rng_generator(),
            params=params,
            target='jurkat',
        )
        jurkat_n_mutations = count_mutations(starting_seq, jurkat_optimized_seq)
        opt_jurkat_metrics = objectve_funtion(
            jurkat_optimized_seq, rng_generator(),
            params=params, target='all'
        )
        opt_jurkat_pred, opt_jurkat_diff = (
            opt_jurkat_metrics['jurkat_pred'],
            opt_jurkat_metrics['jurkat_diff'],
        )
        opt_jurkat_metrics = {
            f'jurkat_opt_seq_{key}': val for key, val in opt_jurkat_metrics.items()
        }

        k562_optimized_seq = sequence_optimizer(
            objectve_funtion,
            starting_seq,
            rng_generator(),
            params=params,
            target='k562',
        )
        k562_n_mutations = count_mutations(starting_seq, k562_optimized_seq).mean()
        opt_k562_metrics = objectve_funtion(
            k562_optimized_seq, rng_generator(),
            params=params, target='all'
        )
        opt_k562_pred, opt_k562_diff = (
            opt_k562_metrics['k562_pred'],
            opt_k562_metrics['k562_diff'],
        )
        opt_k562_metrics = {
            f'k562_opt_seq_{key}': val for key, val in opt_k562_metrics.items()
        }

        thp1_gap = opt_thp1_diff - ds_thp1_diff
        jurkat_gap = opt_jurkat_diff - ds_jurkat_diff
        k562_gap = opt_k562_diff - ds_k562_diff

        if FLAGS.clip_coms_loss:
            coms_loss = FLAGS.coms_loss_weight * jnp.mean(
                jnp.clip(thp1_gap, a_min=0.0) +
                jnp.clip(jurkat_gap, a_min=0.0) +
                jnp.clip(k562_gap, a_min=0.0)
            )
        else:
            coms_loss = FLAGS.coms_loss_weight * jnp.mean(
                thp1_gap + jurkat_gap + k562_gap
            )

        aux_values = dict(
            coms_loss=coms_loss,

            original_seq=batch['sequences'],
            thp1_output=batch['thp1_output'],
            jurkat_output=batch['jurkat_output'],
            k562_output=batch['k562_output'],

            ds_thp1_pred=ds_thp1_pred,
            ds_jurkat_pred=ds_jurkat_pred,
            ds_k562_pred=ds_k562_pred,
            ds_thp1_diff=ds_thp1_diff,
            ds_jurkat_diff=ds_jurkat_diff,
            ds_k562_diff=ds_k562_diff,

            thp1_optimized_seq=jnp.argmax(thp1_optimized_seq, axis=-1),
            jurkat_optimized_seq=jnp.argmax(jurkat_optimized_seq, axis=-1),
            k562_optimized_seq=jnp.argmax(k562_optimized_seq, axis=-1),

            opt_thp1_pred=opt_thp1_pred,
            opt_jurkat_pred=opt_jurkat_pred,
            opt_k562_pred=opt_k562_pred,
            opt_thp1_diff=opt_thp1_diff,
            opt_jurkat_diff=opt_jurkat_diff,
            opt_k562_diff=opt_k562_diff,
            thp1_gap=thp1_gap,
            jurkat_gap=jurkat_gap,
            k562_gap=k562_gap,
            thp1_n_mutations=thp1_n_mutations,
            jurkat_n_mutations=jurkat_n_mutations,
            k562_n_mutations=k562_n_mutations,

            **opt_thp1_metrics,
            **opt_jurkat_metrics,
            **opt_k562_metrics,
        )

        return coms_loss, aux_values

    metric_keys = [
        'thp1_loss', 'jurkat_loss', 'k562_loss', 'supervised_loss',
        'thp1_corr', 'thp1_rank_corr', 'thp1_r2',
        'jurkat_corr', 'jurkat_rank_corr', 'jurkat_r2',
        'k562_corr', 'k562_rank_corr', 'k562_r2',
        'ds_thp1_diff', 'ds_jurkat_diff', 'ds_k562_diff',
        'opt_thp1_diff', 'opt_jurkat_diff', 'opt_k562_diff',
        'thp1_gap', 'jurkat_gap', 'k562_gap',
        'thp1_n_mutations', 'jurkat_n_mutations', 'k562_n_mutations',
        'coms_loss', 'loss'
    ]

    @partial(jax.pmap, axis_name='dp')
    def optimization_step(params, rng, batch):
        rng_generator = jax_utils.JaxRNG(rng)
        _, reults = compute_coms_loss(params, rng_generator(), batch)
        return rng_generator(), reults

    @partial(jax.pmap, axis_name='dp', donate_argnums=(0, 1))
    def train_step(train_state, rng, batch):
        rng_generator = jax_utils.JaxRNG(rng)

        def loss_fn(params, rng, batch):
            rng_generator = jax_utils.JaxRNG(rng)
            thp1_output, jurkat_output, k562_output = model.apply(
                params,
                inputs=jax.nn.one_hot(batch['sequences'], 5, dtype=jnp.float32)[:, :, :4],
                deterministic=False,
                rngs=rng_generator(model.rng_keys()),
            )
            loss, aux_values = compute_loss(
                batch, thp1_output, jurkat_output, k562_output
            )
            if FLAGS.use_coms_loss:
                coms_loss, coms_aux_values = compute_coms_loss(params, rng_generator(), batch)
                loss += coms_loss
                aux_values.update(coms_aux_values)

            aux_values['loss'] = loss
            return loss, aux_values

        if FLAGS.remat:
            loss_fn = jax.checkpoint(
                loss_fn, policy=jax.checkpoint_policies.checkpoint_dots
            )

        (_, aux_values), grads = jax.value_and_grad(
            loss_fn, has_aux=True
        )(train_state.params, rng_generator(), batch)
        grads = jax.lax.pmean(grads, axis_name='dp')

        aux_values['learning_rate'] = learning_rate_schedule(train_state.step)
        aux_values['grad_norm'] = global_norm(grads)
        aux_values['param_norm'] = global_norm(train_state.params)

        metrics = jax_utils.collect_metrics(
            aux_values,
            metric_keys + ['learning_rate', 'grad_norm', 'param_norm'],
            prefix='train',
        )
        metrics = jax.lax.pmean(metrics, axis_name='dp')

        train_state = train_state.apply_gradients(grads=grads)
        return train_state, rng_generator(), metrics

    @partial(jax.pmap, axis_name='dp', donate_argnums=1, static_broadcasted_argnums=(3,))
    def eval_step(train_state, rng, batch, prefix='val'):
        rng_generator = jax_utils.JaxRNG(rng)

        thp1_output, jurkat_output, k562_output = model.apply(
            train_state.params,
            inputs=jax.nn.one_hot(batch['sequences'], 5, dtype=jnp.float32)[:, :, :4],
            deterministic=True,
            rngs=rng_generator(model.rng_keys()),
        )
        loss, aux_values = compute_loss(
            batch, thp1_output, jurkat_output, k562_output
        )
        if FLAGS.use_coms_loss:
            coms_loss, coms_aux_values = compute_coms_loss(
                train_state.params, rng_generator(), batch
            )
            loss += coms_loss
            aux_values.update(coms_aux_values)

        aux_values['loss'] = loss
        metrics = jax_utils.collect_metrics(
            aux_values, metric_keys, prefix=prefix,
        )
        metrics = jax.lax.pmean(metrics, axis_name='dp')
        return metrics, \
            batch['thp1_output'], batch['jurkat_output'], batch['k562_output'], \
            thp1_output, jurkat_output, k562_output, \
            rng_generator()

    train_iterator = train_dataset.batch_iterator(pmap_axis_dim=jax_device_count)
<<<<<<< HEAD

    if FLAGS.val_steps > 0:
        val_iterator = val_dataset.batch_iterator(pmap_axis_dim=jax_device_count)

    if FLAGS.test_steps > 0:
        test_iterator = test_dataset.batch_iterator(pmap_axis_dim=jax_device_count)

=======
    
>>>>>>> dfd33053
    rng = jax.device_put_sharded(
        list(jax_utils.next_rng(jax.device_count())),
        jax.devices(),
    )
    train_state = replicate(train_state)

<<<<<<< HEAD
    best_val_loss = np.inf
    best_params = None
=======
    # best_val_loss = np.inf
    best_eval_avg_SpearmanR = -np.inf
>>>>>>> dfd33053

    for step in trange(FLAGS.total_steps, ncols=0):
        train_state, rng, train_metrics = train_step(
            train_state, rng, next(train_iterator)
        )
        if step % FLAGS.log_freq == 0:
            train_metrics = jax.device_get(unreplicate(train_metrics))
            train_metrics['step'] = step
            logger.log(train_metrics)
            tqdm.write(pformat(train_metrics))

        if step % FLAGS.eval_freq == 0:
<<<<<<< HEAD
            if FLAGS.val_steps > 0:
                eval_metrics = []
                for _ in range(FLAGS.val_steps):
                    metrics, rng = eval_step(
                        train_state, rng, next(val_iterator), 'val'
                    )
                    eval_metrics.append(unreplicate(metrics))
                eval_metrics = average_metrics(jax.device_get(eval_metrics))

                if eval_metrics['val/loss'] < best_val_loss:
                    best_val_loss = eval_metrics['val/loss']
                    best_params = jax.device_get(unreplicate(train_state).params)
                    if FLAGS.save_model:
                        save_data = {
                            'params': best_params,
                            'flags': mlxu.user_flags_to_config_dict(FLAGS, FLAGS_DEF),
                            'model_config': model.get_default_config(model.config_updates),
                        }
                        logger.save_pickle(save_data, 'best_model.pkl')

                eval_metrics['val/best_loss'] = best_val_loss
                eval_metrics['step'] = step
                logger.log(eval_metrics)
                tqdm.write(pformat(eval_metrics))

            if FLAGS.test_steps > 0:
                eval_metrics = []
                for _ in range(FLAGS.test_steps):
                    metrics, rng = eval_step(
                        train_state, rng, next(test_iterator), 'test'
=======
            eval_metrics = []
            all_y = {'THP1': [], 'Jurkat': [], 'K562': []}
            all_yhat = {'THP1': [], 'Jurkat': [], 'K562': []}

            val_iterator = val_dataset.batch_iterator(pmap_axis_dim=jax_device_count)
            batch = next(val_iterator)
            while batch is not None:
                metrics, \
                    thp1_y, jurkat_y, k562_y, \
                        thp1_output, jurkat_output, k562_output, rng = eval_step(
                    train_state, rng, batch
                )
                eval_metrics.append(unreplicate(metrics))
                
                all_y['THP1'].append(jax.device_get(thp1_y))
                all_y['Jurkat'].append(jax.device_get(jurkat_y))
                all_y['K562'].append(jax.device_get(k562_y))

                all_yhat['THP1'].append(jax.device_get(thp1_output))
                all_yhat['Jurkat'].append(jax.device_get(jurkat_output))
                all_yhat['K562'].append(jax.device_get(k562_output))

                batch = next(val_iterator)

            eval_metrics = average_metrics(jax.device_get(eval_metrics))

            all_y = {k: np.hstack(v).reshape(-1) for k, v in all_y.items()}
            all_yhat = {k: np.hstack(v).reshape(-1) for k, v in all_yhat.items()}

            for k in all_y:
                # Compute Pearson correlation
                eval_metrics[f'eval/{k}_PearsonR'] = stats.pearsonr(
                    all_y[k], all_yhat[k]
                )[0]
                # Compute Spearman correlation
                eval_metrics[f'eval/{k}_SpearmanR'] = stats.spearmanr(
                    all_y[k], all_yhat[k]
                )[0]
                # Compute R2
                eval_metrics[f'eval/{k}_R2'] = r2_score(
                    all_y[k], all_yhat[k]
                )
            
            # Compute average Pearson correlation
            eval_metrics['eval/avg_PearsonR'] = np.mean([
                eval_metrics[f'eval/{k}_PearsonR'] for k in all_y
            ])
            # Compute average Spearman correlation
            eval_metrics['eval/avg_SpearmanR'] = np.mean([
                eval_metrics[f'eval/{k}_SpearmanR'] for k in all_y
            ])
            # Compute average R2
            eval_metrics['eval/avg_R2'] = np.mean([
                eval_metrics[f'eval/{k}_R2'] for k in all_y
            ])

            # if eval_metrics['eval/loss'] < best_eval_loss:
            #     best_eval_loss = eval_metrics['eval/loss']
            #     if FLAGS.save_model:
            #         logger.save_pickle(
            #             jax.device_get(unreplicate(train_state).params),
            #             'best_params.pkl',
            #         )

            if eval_metrics['eval/avg_SpearmanR'] > best_eval_avg_SpearmanR:
                best_eval_avg_SpearmanR = eval_metrics['eval/avg_SpearmanR']
                if FLAGS.save_model:
                    logger.save_pickle(
                        jax.device_get(unreplicate(train_state).params),
                        'best_params.pkl',
>>>>>>> dfd33053
                    )
                    eval_metrics.append(unreplicate(metrics))
                eval_metrics = average_metrics(jax.device_get(eval_metrics))
                eval_metrics['step'] = step
                logger.log(eval_metrics)
                tqdm.write(pformat(eval_metrics))

    if best_params is None:
        best_params = jax.device_get(unreplicate(train_state).params)

    del train_state

    if FLAGS.generate_sequences:
        FLAGS.generation_data.sequential_sample = True  # Ensure we iterate over the whole dataset
        dataset = FinetuneDataset(FLAGS.generation_data)
        best_params = replicate(best_params)

        data_iterator = dataset.batch_iterator(pmap_axis_dim=jax_device_count)
        steps = len(dataset) // FLAGS.generation_data.batch_size

        results = []

        for _, batch in zip(trange(steps, ncols=0), data_iterator):
            rng, r = optimization_step(best_params, rng, batch)

            results.append({
                key: einops.rearrange(val, 'd b ... -> (d b) ...')
                for key, val in jax.device_get(r).items()
                if len(val.shape) > 1
            })

<<<<<<< HEAD
        results = {
            key: np.concatenate([r[key] for r in results], axis=0)
            for key in results[0].keys()
        }
        logger.save_pickle(results, 'optimized_seqs.pkl')
        logger.log({f'opt_seq_diffs': wandb.Image(plot_diffs(results))})
=======
            # eval_metrics['eval/best_loss'] = best_eval_loss
            eval_metrics['eval/best_avg_SpearmanR'] = best_eval_avg_SpearmanR
            eval_metrics['step'] = step
            logger.log(eval_metrics)
            tqdm.write(pformat(eval_metrics))
>>>>>>> dfd33053


if __name__ == '__main__':
    mlxu.run(main)<|MERGE_RESOLUTION|>--- conflicted
+++ resolved
@@ -31,18 +31,13 @@
     seed=42,
     total_steps=100000,
     log_freq=20,
-<<<<<<< HEAD
     eval_freq=1000,
     val_steps=0,
     test_steps=0,
-=======
-    eval_freq=125,
->>>>>>> dfd33053
     save_model=False,
     generate_sequences=True,
     remat=True,
     accumulate_gradient_steps=1,
-<<<<<<< HEAD
     lr=1e-4,
     lr_warmup_steps=1000,
     weight_decay=1e-3,
@@ -59,21 +54,6 @@
     test_data=FinetuneDataset.get_default_config(),
     generation_data=FinetuneDataset.get_default_config(),
     logger=mlxu.WandBLogger.get_default_config(),
-=======
-    lr=1e-5,
-    lr_warmup_steps=100,
-    weight_decay=1e-4,
-    k562_loss_weight=1.0,
-    hepg2_loss_weight=1.0,
-    mpra_loss_weight=1.0,
-    clip_gradient=10.0,
-    load_pretrained='',
-    finetune_network=FinetuneNetwork.get_default_config({"use_position_embedding": False}),
-    train_data=FinetuneDataset.get_default_config({"split": "train", "path": "./data/finetune_data.pkl", "batch_size": 96}),
-    val_data=FinetuneDataset.get_default_config({"split": "val", "path": "./data/finetune_data.pkl", "sequential_sample": True, "batch_size": 96}),
-    test_data=FinetuneDataset.get_default_config({"split": "test", "path": "./data/finetune_data.pkl", "sequential_sample": True, "batch_size": 96}),
-    logger=mlxu.WandBLogger.get_default_config({"output_dir": "./logs", "project": "promoter_design_jax", "wandb_dir": "./wandb", "online": True}),
->>>>>>> dfd33053
 )
 
 
@@ -134,17 +114,12 @@
     jax_device_count = jax.device_count()
 
     train_dataset = FinetuneDataset(FLAGS.train_data)
-<<<<<<< HEAD
 
     if FLAGS.val_steps > 0:
         val_dataset = FinetuneDataset(FLAGS.val_data)
 
     if FLAGS.test_steps > 0:
         test_dataset = FinetuneDataset(FLAGS.test_data)
-=======
-    val_dataset = FinetuneDataset(FLAGS.val_data)
-    test_dataset = FinetuneDataset(FLAGS.test_data)
->>>>>>> dfd33053
 
     model = FinetuneNetwork(FLAGS.finetune_network)
     params = model.init(
@@ -492,7 +467,6 @@
             rng_generator()
 
     train_iterator = train_dataset.batch_iterator(pmap_axis_dim=jax_device_count)
-<<<<<<< HEAD
 
     if FLAGS.val_steps > 0:
         val_iterator = val_dataset.batch_iterator(pmap_axis_dim=jax_device_count)
@@ -500,22 +474,14 @@
     if FLAGS.test_steps > 0:
         test_iterator = test_dataset.batch_iterator(pmap_axis_dim=jax_device_count)
 
-=======
-    
->>>>>>> dfd33053
     rng = jax.device_put_sharded(
         list(jax_utils.next_rng(jax.device_count())),
         jax.devices(),
     )
     train_state = replicate(train_state)
 
-<<<<<<< HEAD
     best_val_loss = np.inf
     best_params = None
-=======
-    # best_val_loss = np.inf
-    best_eval_avg_SpearmanR = -np.inf
->>>>>>> dfd33053
 
     for step in trange(FLAGS.total_steps, ncols=0):
         train_state, rng, train_metrics = train_step(
@@ -528,7 +494,6 @@
             tqdm.write(pformat(train_metrics))
 
         if step % FLAGS.eval_freq == 0:
-<<<<<<< HEAD
             if FLAGS.val_steps > 0:
                 eval_metrics = []
                 for _ in range(FLAGS.val_steps):
@@ -559,78 +524,6 @@
                 for _ in range(FLAGS.test_steps):
                     metrics, rng = eval_step(
                         train_state, rng, next(test_iterator), 'test'
-=======
-            eval_metrics = []
-            all_y = {'THP1': [], 'Jurkat': [], 'K562': []}
-            all_yhat = {'THP1': [], 'Jurkat': [], 'K562': []}
-
-            val_iterator = val_dataset.batch_iterator(pmap_axis_dim=jax_device_count)
-            batch = next(val_iterator)
-            while batch is not None:
-                metrics, \
-                    thp1_y, jurkat_y, k562_y, \
-                        thp1_output, jurkat_output, k562_output, rng = eval_step(
-                    train_state, rng, batch
-                )
-                eval_metrics.append(unreplicate(metrics))
-                
-                all_y['THP1'].append(jax.device_get(thp1_y))
-                all_y['Jurkat'].append(jax.device_get(jurkat_y))
-                all_y['K562'].append(jax.device_get(k562_y))
-
-                all_yhat['THP1'].append(jax.device_get(thp1_output))
-                all_yhat['Jurkat'].append(jax.device_get(jurkat_output))
-                all_yhat['K562'].append(jax.device_get(k562_output))
-
-                batch = next(val_iterator)
-
-            eval_metrics = average_metrics(jax.device_get(eval_metrics))
-
-            all_y = {k: np.hstack(v).reshape(-1) for k, v in all_y.items()}
-            all_yhat = {k: np.hstack(v).reshape(-1) for k, v in all_yhat.items()}
-
-            for k in all_y:
-                # Compute Pearson correlation
-                eval_metrics[f'eval/{k}_PearsonR'] = stats.pearsonr(
-                    all_y[k], all_yhat[k]
-                )[0]
-                # Compute Spearman correlation
-                eval_metrics[f'eval/{k}_SpearmanR'] = stats.spearmanr(
-                    all_y[k], all_yhat[k]
-                )[0]
-                # Compute R2
-                eval_metrics[f'eval/{k}_R2'] = r2_score(
-                    all_y[k], all_yhat[k]
-                )
-            
-            # Compute average Pearson correlation
-            eval_metrics['eval/avg_PearsonR'] = np.mean([
-                eval_metrics[f'eval/{k}_PearsonR'] for k in all_y
-            ])
-            # Compute average Spearman correlation
-            eval_metrics['eval/avg_SpearmanR'] = np.mean([
-                eval_metrics[f'eval/{k}_SpearmanR'] for k in all_y
-            ])
-            # Compute average R2
-            eval_metrics['eval/avg_R2'] = np.mean([
-                eval_metrics[f'eval/{k}_R2'] for k in all_y
-            ])
-
-            # if eval_metrics['eval/loss'] < best_eval_loss:
-            #     best_eval_loss = eval_metrics['eval/loss']
-            #     if FLAGS.save_model:
-            #         logger.save_pickle(
-            #             jax.device_get(unreplicate(train_state).params),
-            #             'best_params.pkl',
-            #         )
-
-            if eval_metrics['eval/avg_SpearmanR'] > best_eval_avg_SpearmanR:
-                best_eval_avg_SpearmanR = eval_metrics['eval/avg_SpearmanR']
-                if FLAGS.save_model:
-                    logger.save_pickle(
-                        jax.device_get(unreplicate(train_state).params),
-                        'best_params.pkl',
->>>>>>> dfd33053
                     )
                     eval_metrics.append(unreplicate(metrics))
                 eval_metrics = average_metrics(jax.device_get(eval_metrics))
@@ -662,20 +555,12 @@
                 if len(val.shape) > 1
             })
 
-<<<<<<< HEAD
         results = {
             key: np.concatenate([r[key] for r in results], axis=0)
             for key in results[0].keys()
         }
         logger.save_pickle(results, 'optimized_seqs.pkl')
         logger.log({f'opt_seq_diffs': wandb.Image(plot_diffs(results))})
-=======
-            # eval_metrics['eval/best_loss'] = best_eval_loss
-            eval_metrics['eval/best_avg_SpearmanR'] = best_eval_avg_SpearmanR
-            eval_metrics['step'] = step
-            logger.log(eval_metrics)
-            tqdm.write(pformat(eval_metrics))
->>>>>>> dfd33053
 
 
 if __name__ == '__main__':
